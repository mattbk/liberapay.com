--- conflicted
+++ resolved
@@ -25,19 +25,14 @@
 title = participant.username      # used in the title tag
 username = participant.username   # used in footer shared with on/$platform/
                                   # pages
-<<<<<<< HEAD
-github_account, twitter_account, bitbucket_account, bountysource_account, \
-                   openstreetmap_account = participant.get_accounts_elsewhere()
-=======
 
 accounts = participant.get_accounts_elsewhere()
 github_account = accounts.github
 bitbucket_account = accounts.bitbucket
 twitter_account = accounts.twitter
 bountysource_account = accounts.bountysource
+openstreetmap_account = accounts.openstreetmap
 
-
->>>>>>> d2d04e94
 long_statement = len(participant.statement) > LONG_STATEMENT
 communities = [c for c in community.get_list_for(website.db, username) if c.is_member]
 if participant.number == 'singular':
