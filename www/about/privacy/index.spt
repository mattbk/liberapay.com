--- conflicted
+++ resolved
@@ -106,15 +106,9 @@
     <li><a href="http://www.google.com/">Google Analytics</a> provides website
     traffic analysis.</li>
 
-<<<<<<< HEAD
-    <li><a href="http://www.segment.io/">Segment.io</a> provides an abstraction
-    layer service for website analytics.</li>
-
     <li><a href="https://www.optimizely.com/">Optimizely</a> provides website
     A/B testing.</li>
 
-=======
->>>>>>> 741a21c0
     <li><a href="http://www.heroku.com/">Heroku</a> provides website and
     database hosting.</li>
 
