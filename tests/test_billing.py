from __future__ import unicode_literals

import balanced
import mock

from gittip import billing
from gittip.security import authentication
from gittip.testing import Harness
from gittip.models.participant import Participant


class TestBillingBase(Harness):
    balanced_account_uri = '/v1/marketplaces/M123/accounts/A123'
    balanced_destination_uri = '/v1/bank_accounts/X'
    card_uri = '/v1/marketplaces/M123/accounts/A123/cards/C123'

    def setUp(self):
<<<<<<< HEAD
        super(Harness, self).setUp()
        self.alice = self.make_participant('alice', elsewhere='github')
=======
        Harness.setUp(self)
        self.alice = self.make_participant('alice')
>>>>>>> 664ae517


class TestBalancedCard(Harness):
    balanced_account_uri = '/v1/marketplaces/M123/accounts/A123'

    @mock.patch('balanced.Account')
    def test_balanced_card_basically_works(self, ba):
        card = mock.Mock()
        card.last_four = 1234
        card.expiration_month = 10
        card.expiration_year = 2020
        card.street_address = "123 Main Street"
        card.meta = {"address_2": "Box 2"}
        card.region = "Confusion"
        card.postal_code = "90210"

        balanced_account = ba.find.return_value
        balanced_account.uri = self.balanced_account_uri
        balanced_account.cards = mock.Mock()
        balanced_account.cards.all.return_value = [card]

        expected = {
            'id': '/v1/marketplaces/M123/accounts/A123',
            'last_four': 1234,
            'last4': '************1234',
            'expiration_month': 10,
            'expiration_year': 2020,
            'address_1': '123 Main Street',
            'address_2': 'Box 2',
            'state': 'Confusion',
            'zip': '90210'
        }
        card = billing.BalancedCard(self.balanced_account_uri)
        actual = dict([(name, card[name]) for name in expected])
        assert actual == expected

    @mock.patch('balanced.Account')
    def test_balanced_card_gives_class_name_instead_of_KeyError(self, ba):
        card = mock.Mock()

        balanced_account = ba.find.return_value
        balanced_account.uri = self.balanced_account_uri
        balanced_account.cards = mock.Mock()
        balanced_account.cards.all.return_value = [card]

        card = billing.BalancedCard(self.balanced_account_uri)

        expected = mock.Mock.__name__
        actual = card['nothing'].__class__.__name__
        assert actual == expected


class TestStripeCard(Harness):
    @mock.patch('stripe.Customer')
    def test_stripe_card_basically_works(self, sc):
        active_card = {}
        active_card['last4'] = '1234'
        active_card['expiration_month'] = 10
        active_card['expiration_year'] = 2020
        active_card['address_line1'] = "123 Main Street"
        active_card['address_line2'] = "Box 2"
        active_card['address_state'] = "Confusion"
        active_card['address_zip'] = "90210"

        stripe_customer = sc.retrieve.return_value
        stripe_customer.id = 'deadbeef'
        stripe_customer.get = {'active_card': active_card}.get

        expected = {
            'id': 'deadbeef',
            'last4': '************1234',
            'expiration_month': 10,
            'expiration_year': 2020,
            'address_1': '123 Main Street',
            'address_2': 'Box 2',
            'state': 'Confusion',
            'zip': '90210'
        }
        card = billing.StripeCard('deadbeef')
        actual = dict([(name, card[name]) for name in expected])
        assert actual == expected

    @mock.patch('stripe.Customer')
    def test_stripe_card_gives_empty_string_instead_of_KeyError(self, sc):
        stripe_customer = sc.retrieve.return_value
        stripe_customer.id = 'deadbeef'
        stripe_customer.get = {'active_card': {}}.get

        expected = ''
        actual = billing.StripeCard('deadbeef')['nothing']
        assert actual == expected


class TestBalancedBankAccount(Harness):
    balanced_account_uri = '/v1/marketplaces/M123/accounts/A123'
    balanced_bank_account_uri = balanced_account_uri + '/bank_accounts/B123'

    @mock.patch('gittip.billing.balanced.Account')
    @mock.patch('gittip.billing.balanced.BankAccount')
    def test_balanced_bank_account(self, b_b_account, b_account):
        # b_account = balanced.Account
        # b_b_account = balanced.BankAccount
        # b_b_b_account = billing.BalancedBankAccount
        # got it?
        bank_account = mock.Mock()
        bank_account.is_valid = True
        b_account.find.return_value\
                 .bank_accounts.all.return_value = [bank_account]

        b_b_b_account = billing.BalancedBankAccount(self.balanced_account_uri)
        assert b_account.find.called_with(self.balanced_account_uri)
        assert b_b_account.find.called_with(self.balanced_bank_account_uri)

        assert b_b_b_account.is_setup
        with self.assertRaises(IndexError):
            b_b_b_account.__getitem__('invalid')

    @mock.patch('gittip.billing.balanced.Account')
    @mock.patch('gittip.billing.balanced.BankAccount')
    def test_balanced_bank_account_account_uri(self, b_b_account, b_account):
        # b_account = balanced.Account
        # b_b_account = balanced.BankAccount
        # b_b_b_account = billing.BalancedBankAccount
        # got it?
        bank_account = mock.Mock()
        bank_account.is_valid = True
        b_account.find.return_value\
                 .bank_accounts.all.return_value = [bank_account]
        b_account.uri = "Here I am!"
        bank_account.account = b_account

        b_b_b_account = billing.BalancedBankAccount(self.balanced_account_uri)

        expected = "Here I am!"
        actual = b_b_b_account['account_uri']
        assert actual == expected

    def test_balanced_bank_account_not_setup(self):
        bank_account = billing.BalancedBankAccount(None)
        assert not bank_account.is_setup
        assert not bank_account['id']


class TestBillingAssociate(TestBillingBase):
    @mock.patch('gittip.billing.balanced.Account.find')
    @mock.patch('gittip.billing.get_balanced_account')
    def test_associate_valid_card(self, gba, find):
        find.return_value.uri = self.balanced_account_uri
        gba.return_value.uri = self.balanced_account_uri

        # first time through, payment processor account is None
        billing.associate(self.db, u"credit card", 'alice', None, self.card_uri)

        assert gba.call_count == 1
        assert gba.return_value.add_card.call_count == 1
        assert gba.return_value.add_bank_account.call_count == 0

    @mock.patch('balanced.Account.find')
    def test_associate_invalid_card(self, find):
        error_message = 'Something terrible'
        not_found = balanced.exc.HTTPError(error_message)
        find.return_value.add_card.side_effect = not_found
        find.return_value.uri = self.balanced_account_uri

        # second time through, payment processor account is balanced
        # account_uri
        billing.associate( self.db
                         , u"credit card"
                         , 'alice'
                         , self.balanced_account_uri
                         , self.card_uri
                          )
        user = authentication.User.from_username('alice')
        # participant in db should be updated to reflect the error message of
        # last update
        assert user.participant.last_bill_result == error_message
        assert find.call_count

    @mock.patch('gittip.billing.balanced.Account.find')
    def test_associate_bank_account_valid(self, find):

        find.return_value.uri = self.balanced_account_uri
        billing.associate( self.db
                         , u"bank account"
                         , 'alice'
                         , self.balanced_account_uri
                         , self.balanced_destination_uri
                          )

        args, _ = find.call_args
        assert args == (self.balanced_account_uri,)

        args, _ = find.return_value.add_bank_account.call_args
        assert args == (self.balanced_destination_uri,)

        user = authentication.User.from_username('alice')

        # participant in db should be updated
        assert user.participant.last_ach_result == ''

    @mock.patch('gittip.billing.balanced.Account.find')
    def test_associate_bank_account_invalid(self, find):
        ex = balanced.exc.HTTPError('errrrrror')
        find.return_value.add_bank_account.side_effect = ex
        find.return_value.uri = self.balanced_account_uri

        billing.associate( self.db
                         , u"bank account"
                         , 'alice'
                         , self.balanced_account_uri
                         , self.balanced_destination_uri
                          )

        # participant in db should be updated
        alice = Participant.from_username('alice')
        assert alice.last_ach_result == 'errrrrror'


class TestBillingClear(TestBillingBase):
    @mock.patch('balanced.Account.find')
    def test_clear(self, find):
        valid_card = mock.Mock()
        valid_card.is_valid = True
        invalid_card = mock.Mock()
        invalid_card.is_valid = False
        card_collection = [valid_card, invalid_card]
        find.return_value.cards = card_collection

        MURKY = """\

            UPDATE participants
               SET balanced_account_uri='not null'
                 , last_bill_result='ooga booga'
             WHERE username=%s

        """
        self.db.run(MURKY, ('alice',))

        billing.clear(self.db, u"credit card", 'alice', self.balanced_account_uri)

        assert not valid_card.is_valid
        assert valid_card.save.call_count
        assert not invalid_card.save.call_count

        user = authentication.User.from_username('alice')
        assert not user.participant.last_bill_result
        assert user.participant.balanced_account_uri

    @mock.patch('gittip.billing.balanced.Account')
    def test_clear_bank_account(self, b_account):
        valid_ba = mock.Mock()
        valid_ba.is_valid = True
        invalid_ba = mock.Mock()
        invalid_ba.is_valid = False
        ba_collection = [
            valid_ba, invalid_ba
        ]
        b_account.find.return_value.bank_accounts = ba_collection

        MURKY = """\

            UPDATE participants
               SET balanced_account_uri='not null'
                 , last_ach_result='ooga booga'
             WHERE username=%s

        """
        self.db.run(MURKY, ('alice',))

        billing.clear(self.db, u"bank account", 'alice', 'something')

        assert not valid_ba.is_valid
        assert valid_ba.save.call_count
        assert not invalid_ba.save.call_count

        user = authentication.User.from_username('alice')
        assert not user.participant.last_ach_result
        assert user.participant.balanced_account_uri


class TestBillingStoreError(TestBillingBase):
    def test_store_error_stores_bill_error(self):
        billing.store_error(self.db, u"credit card", "alice", "cheese is yummy")
        rec = self.db.one("select * from participants where "
                            "username='alice'")
        expected = "cheese is yummy"
        actual = rec.last_bill_result
        assert actual == expected

    def test_store_error_stores_ach_error(self):
        for message in ['cheese is yummy', 'cheese smells like my vibrams']:
            billing.store_error(self.db, u"bank account", 'alice', message)
            rec = self.db.one("select * from participants "
                                "where username='alice'")
            assert rec.last_ach_result == message<|MERGE_RESOLUTION|>--- conflicted
+++ resolved
@@ -15,13 +15,8 @@
     card_uri = '/v1/marketplaces/M123/accounts/A123/cards/C123'
 
     def setUp(self):
-<<<<<<< HEAD
-        super(Harness, self).setUp()
+        Harness.setUp(self)
         self.alice = self.make_participant('alice', elsewhere='github')
-=======
-        Harness.setUp(self)
-        self.alice = self.make_participant('alice')
->>>>>>> 664ae517
 
 
 class TestBalancedCard(Harness):
