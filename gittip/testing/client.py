from __future__ import print_function, unicode_literals

from Cookie import SimpleCookie
from StringIO import StringIO

from aspen.http.request import Request
from aspen.testing import StubWSGIRequest
<<<<<<< HEAD

=======
>>>>>>> 33d6ff46
from gittip.security.user import User
from gittip.testing import test_website


BOUNDARY = b'BoUnDaRyStRiNg'
MULTIPART_CONTENT = b'multipart/form-data; boundary=%s' % BOUNDARY


def encode_multipart(boundary, data):
    """
    Encodes multipart POST data from a dictionary of form values.

    Borrowed from Django
    The key will be used as the form data name; the value will be transmitted
    as content. If the value is a file, the contents of the file will be sent
    as an application/octet-stream; otherwise, str(value) will be sent.
    """
    lines = []

    for (key, value) in data.items():
        lines.extend([
            b'--' + boundary,
            b'Content-Disposition: form-data; name="%s"' % str(key),
            b'',
            str(value)
        ])

    lines.extend([
        b'--' + boundary + b'--',
        b'',
    ])
    return b'\r\n'.join(lines)


# XXX TODO: Move the TestClient up into the Aspen code base so it can be shared
#           and used on other OSS projects.

class TestClient(object):

    def __init__(self):
        self.cookies = SimpleCookie()

    def get_request(self, path, method="GET", body=None,
                    **extra):
        env = StubWSGIRequest(path.encode('utf8'))
        env[b'REQUEST_METHOD'] = method.encode('utf8')
        env[b'wsgi.input'] = StringIO(body)
        env[b'HTTP_COOKIE'] = self.cookies.output(header='', sep='; ').encode('utf8')
        for k,v in extra.items():
            env[k.encode('utf8')] = v.encode('utf8')
        return Request.from_wsgi(env)

    def perform_request(self, request, user):
        request.website = test_website
        if user is not None:
            user = User.from_username(user)
            user.sign_in()
            # Note that Cookie needs a bytestring.
            request.headers.cookie[str('session')] = \
                                                 user.participant.session_token

        response = test_website.handle_safely(request)
        if response.headers.cookie:
            self.cookies.update(response.headers.cookie)
        return response

    def post(self, path, data, user=None, content_type=MULTIPART_CONTENT,
             **extra):
        """Perform a dummy POST request against the test website.

        :param path:
            The url to perform the virutal-POST to.

        :param data:
            A dictionary or list of tuples to be encoded before being POSTed.

        :param user:
            The user id performing the POST.

        Any additional parameters will be sent as headers. NOTE that in Aspen
        (request.py make_franken_headers) only headers beginning with ``HTTP``
        are included in the request - and those are changed to no longer
        include ``HTTP``. There are currently 2 exceptions to this:
        ``'CONTENT_TYPE'``, ``'CONTENT_LENGTH'`` which are explicitly checked
        for.
        """
        post_data = data

        if content_type is MULTIPART_CONTENT:
            post_data = encode_multipart(BOUNDARY, data)

        request = self.get_request(path, "POST", post_data,
                                   CONTENT_TYPE=str(content_type),
                                   **extra)
        return self.perform_request(request, user)

    def get(self, path, user=None, **extra):
        request = self.get_request(path, "GET")
        return self.perform_request(request, user)<|MERGE_RESOLUTION|>--- conflicted
+++ resolved
@@ -5,10 +5,6 @@
 
 from aspen.http.request import Request
 from aspen.testing import StubWSGIRequest
-<<<<<<< HEAD
-
-=======
->>>>>>> 33d6ff46
 from gittip.security.user import User
 from gittip.testing import test_website
 
