--- conflicted
+++ resolved
@@ -33,13 +33,8 @@
 def get_user_info(db, screen_name):
     """Given a unicode, return a dict.
     """
-<<<<<<< HEAD
     typecheck(screen_name, (unicode, PathPart))
-    rec = gittip.db.one( "SELECT user_info FROM elsewhere "
-=======
-    typecheck(screen_name, (unicode, UnicodeWithParams))
     rec = db.one( "SELECT user_info FROM elsewhere "
->>>>>>> 9e6cb17c
                          "WHERE platform='twitter' "
                          "AND user_info->'screen_name' = %s"
                        , (screen_name,)
